--- conflicted
+++ resolved
@@ -336,7 +336,6 @@
     mv  = polyval(self.poly, self.x)
     self.assertTrue(np.isclose(npv, mv))
 
-<<<<<<< HEAD
   def test_derivs(self):
     for n in range(5):
       p1 = np.polyder(self.poly, m = n)
@@ -394,7 +393,7 @@
   def test_factorial(self):
     for i in range(10):
       self.assertTrue(np.isclose(np.math.factorial(i), factorial(i)))
-=======
+
 class TestEigenstuff(unittest.TestCase):
   def setUp(self):
     self.S = np.array([50.0,-25.0,100.0,30.0,-180.0,90.0])
@@ -431,5 +430,4 @@
 
   def test_I2_dev(self):
     v1 = 0.5*(np.trace(self.SF_dev)**2.0 - np.trace(np.dot(self.SF_dev, self.SF_dev)))
-    self.assertTrue(np.isclose(v1, I2(dev_vec(self.S))))
->>>>>>> 701b07d1
+    self.assertTrue(np.isclose(v1, I2(dev_vec(self.S))))