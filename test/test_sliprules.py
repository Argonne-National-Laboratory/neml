--- conflicted
+++ resolved
@@ -57,10 +57,11 @@
       np.array(manual_hist)))
 
   def test_history_rate(self):
-    reference = self.model.hist_rate(self.S, self.Q, self.H, self.L, self.T)
+    reference = self.model.hist_rate(self.S, self.Q, self.H, self.L, self.T,
+        self.fixed)
     combined = history.History()
     for strength in self.strengths:
-      combined.add_union(strength.hist(self.S, self.Q, self.H, self.L, self.T, self.model))
+      combined.add_union(strength.hist(self.S, self.Q, self.H, self.L, self.T, self.model, self.fixed))
 
     self.assertTrue(np.allclose(reference, combined))
 
@@ -68,10 +69,7 @@
     for g in range(self.L.ngroup):
       for i in range(self.L.nslip(g)):
         rs = self.L.shear(g, i, self.Q, self.S)
-        print(self.model.slip(g,i,self.S, self.Q, self.H, self.L, self.T))
-        print(self.model.sslip(g, i, rs, self.strength_values, self.T))
-        print(self.strength_values)
-        self.assertTrue(np.isclose(self.model.slip(g, i, self.S, self.Q, self.H, self.L, self.T),
+        self.assertTrue(np.isclose(self.model.slip(g, i, self.S, self.Q, self.H, self.L, self.T, self.fixed),
           self.model.sslip(g, i, rs, self.strength_values, self.T)))
 
   def test_slip_tau(self):
@@ -134,6 +132,8 @@
 
     self.tau = 45.0
 
+    self.fixed = history.History()
+
   def test_sslip(self):
     for g in range(self.L.ngroup):
       for i in range(self.L.nslip(g)):
@@ -163,13 +163,8 @@
       for i in range(self.L.nslip(g)):
         rs = self.L.shear(g, i, self.Q, self.S)
         strength = self.strength + self.static
-<<<<<<< HEAD
-        self.assertTrue(np.isclose(self.model.slip(g, i, self.S, self.Q, self.H, self.L, self.T),
+        self.assertTrue(np.isclose(self.model.slip(g, i, self.S, self.Q, self.H, self.L, self.T, self.fixed),
           self.model.scalar_sslip(g, i, rs, strength, self.T)))
-=======
-        self.assertTrue(np.isclose(self.model.slip(g, i, self.S, self.Q, self.H, self.L, self.T, self.fixed),
-          self.model.sslip(g, i, rs, strength, self.T)))
->>>>>>> cc35ddbc
 
   def test_d_hist_rate(self):
     self.assertTrue(np.allclose(
