CMAKE_MINIMUM_REQUIRED(VERSION 3.1)
project(NEML LANGUAGES CXX)

### Version ###
set(NEML_version 1.1.0)

### Setup modules ###
set(CMAKE_MODULE_PATH ${CMAKE_MODULE_PATH} "${CMAKE_SOURCE_DIR}/cmake/Modules/")

### Need c++ 11 ###
set(CMAKE_CXX_STANDARD 11)
set(CMAKE_CXX_STANDARD_REQUIRED ON)

### Select nonlinear solver ###
set(SOLVER "newton" CACHE STRING "Nonlinear solver to use")
set_property(CACHE SOLVER PROPERTY STRINGS newton nox)
if (${SOLVER} MATCHES "newton")
      # Built in, so no configuration
      add_definitions(-DSOLVER_NEWTON)
      set(SOLVER_LIBRARIES "")
elseif (${SOLVER} MATCHES "nox")
      add_definitions(-DSOLVER_NOX)
      set(TRILINOS_PATH "" CACHE STRING "Path to trilinos installation")
      FIND_PACKAGE(Trilinos PATHS ${TRILINOS_PATH}/lib/cmake/Trilinos ${TRILINOS_PATH})
      INCLUDE_DIRECTORIES(${Trilinos_INCLUDE_DIRS})
      set(SOLVER_LIBRARIES ${Trilinos_LIBRARIES})
else()
      message("Unknown solver")
endif()

### Need Boost (only variant.hpp really) ###
FIND_PACKAGE(Boost REQUIRED)
INCLUDE_DIRECTORIES(SYSTEM ${Boost_INCLUDE_DIRS})

### Configure standard-ish libraries ###
FIND_PACKAGE(LAPACK REQUIRED)
FIND_PACKAGE(BLAS REQUIRED)

INCLUDE_DIRECTORIES(SYSTEM rapidxml)

### PLATFORM AND COMPILER SPECIFIC OPTIONS ###
<<<<<<< HEAD
# Make better debug on Intel
if(${CMAKE_CXX_COMPILER_ID} STREQUAL "Intel")
      set(CMAKE_CXX_FLAGS_DEBUG "-O0 -g -traceback -ftrapuv")
      set(CMAKE_CXX_FLAGS_RELEASE "-O2")
      set(CMAKE_CXX_FLAGS_RELWITHDEBINFO "-O2 -pg")
elseif(${CMAKE_CXX_COMPILER_ID} STREQUAL "GNU")
      set(CMAKE_CXX_FLAGS_DEBUG "-O0 -g -pedantic -Wextra -Wall -Wno-unused-parameter -Werror -D_GLIBCXX_DEBUG")
=======
if(${CMAKE_CXX_COMPILER_ID} STREQUAL "GNU")
      set(CMAKE_CXX_FLAGS_DEBUG "-O0 -g -pedantic -Wextra -Wall -Wno-unused-parameter -Werror")
>>>>>>> dee0bb18
      set(CMAKE_CXX_FLAGS_RELEASE "-O2 -pedantic -Wextra -Wall -Wno-unused-parameter")
      set(CMAKE_CXX_FLAGS_RELWITHDEBINFO "-O2 -pg -pedantic -Wextra -Wall -Wno-unused-parameter")
elseif(${CMAKE_CXX_COMPILER_ID} STREQUAL "Clang" OR ${CMAKE_CXX_COMPILER_ID} STREQUAL "AppleClang")
      set(CMAKE_CXX_FLAGS_DEBUG "-O0 -g -pedantic -Wextra -Wall -Wno-unused-parameter -Wno-unknown-pragmas -Werror -Wno-unused-private-field")
      set(CMAKE_CXX_FLAGS_RELEASE "-O2 -pedantic -Wextra -Wall -Wno-unused-parameter -Wno-unknown-pragmas -Wno-unused-private-field")
      set(CMAKE_CXX_FLAGS_RELWITHDEBINFO "-O2 -g -pedantic -Wextra -Wall -Wno-unused-parameter -Wno-unknown-pragmas -Wno-unused-private-field")
endif()

# For MacOS
if(APPLE)
      set(CMAKE_MODULE_LINKER_FLAGS "${CMAKE_MODULE_LINKER_FLAGS} -undefined dynamic_lookup")
      set(CMAKE_SHARED_LINKER_FLAGS "${CMAKE_SHARED_LINKER_FLAGS} -undefined dynamic_lookup")
endif(APPLE)
######

### Offer to use OMP for crystal system ###
option(USE_OPENMP "Compile with OpenMP" ON)
if (USE_OPENMP)
      if (APPLE)
            add_definitions(-DUSE_OMP)
            set(CMAKE_C_FLAGS ${CMAKE_C_FLAGS} "-Xpreprocessor -fopenmp")
            set(CMAKE_CXX_FLAGS ${CMAKE_CXX_FLAGS} "-Xpreprocessor -fopenmp")
            set(OpenMP_CXX_LIBRARIES "-lomp")
            set(OpenMP_C_LIBRARIES "-lomp")
      else()
            find_package(OpenMP)
            if(NOT OPENMP_FOUND)
                  message(WARNING "OpenMP requested but the compiler does not support it!")
            else()
                  add_definitions(-DUSE_OMP)
                  set(CMAKE_C_FLAGS ${CMAKE_C_FLAGS} ${OpenMP_C_FLAGS})
                  set(CMAKE_CXX_FLAGS ${CMAKE_CXX_FLAGS} ${OpenMP_CXX_FLAGS})
            endif()
      endif()
endif()
###

### DOCUMENTATION ###
option(BUILD_DOCUMENTATION "Build documentation: manual and doxygen" OFF)
if (BUILD_DOCUMENTATION)
      add_subdirectory(doc)
endif()


### PYTHON BINDINGS ###
option(WRAP_PYTHON "Generate a pybind11 wrapper" OFF)
if (WRAP_PYTHON)
      INCLUDE_DIRECTORIES(SYSTEM pybind11)
endif()

### BASE LIBRARY ###
add_subdirectory(src)

### ABAQUS HELPER ###
option(BUILD_UTILS "Generate interface examples and helpers for Abaqus UMATS" OFF)
if (BUILD_UTILS)
      add_subdirectory(util)
endif()<|MERGE_RESOLUTION|>--- conflicted
+++ resolved
@@ -39,7 +39,6 @@
 INCLUDE_DIRECTORIES(SYSTEM rapidxml)
 
 ### PLATFORM AND COMPILER SPECIFIC OPTIONS ###
-<<<<<<< HEAD
 # Make better debug on Intel
 if(${CMAKE_CXX_COMPILER_ID} STREQUAL "Intel")
       set(CMAKE_CXX_FLAGS_DEBUG "-O0 -g -traceback -ftrapuv")
@@ -47,10 +46,6 @@
       set(CMAKE_CXX_FLAGS_RELWITHDEBINFO "-O2 -pg")
 elseif(${CMAKE_CXX_COMPILER_ID} STREQUAL "GNU")
       set(CMAKE_CXX_FLAGS_DEBUG "-O0 -g -pedantic -Wextra -Wall -Wno-unused-parameter -Werror -D_GLIBCXX_DEBUG")
-=======
-if(${CMAKE_CXX_COMPILER_ID} STREQUAL "GNU")
-      set(CMAKE_CXX_FLAGS_DEBUG "-O0 -g -pedantic -Wextra -Wall -Wno-unused-parameter -Werror")
->>>>>>> dee0bb18
       set(CMAKE_CXX_FLAGS_RELEASE "-O2 -pedantic -Wextra -Wall -Wno-unused-parameter")
       set(CMAKE_CXX_FLAGS_RELWITHDEBINFO "-O2 -pg -pedantic -Wextra -Wall -Wno-unused-parameter")
 elseif(${CMAKE_CXX_COMPILER_ID} STREQUAL "Clang" OR ${CMAKE_CXX_COMPILER_ID} STREQUAL "AppleClang")
