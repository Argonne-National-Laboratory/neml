--- conflicted
+++ resolved
@@ -53,20 +53,14 @@
   return res;
 }
 
-<<<<<<< HEAD
+bool SlipRule::use_nye() const
+{
+  return false;
+}
+
 SlipMultiStrengthSlipRule::SlipMultiStrengthSlipRule(
     std::vector<std::shared_ptr<SlipHardening>> strengths) :
       strengths_(strengths)
-=======
-bool SlipRule::use_nye() const
-{
-  return false;
-}
-
-SlipStrengthSlipRule::SlipStrengthSlipRule(
-    std::shared_ptr<SlipHardening> strength) :
-      strength_(strength)
->>>>>>> cc35ddbc
 {
   // Rename variables to avoid conflicts
   if (strengths.size() > 1) {
@@ -92,7 +86,6 @@
   }
 }
 
-<<<<<<< HEAD
 void SlipMultiStrengthSlipRule::init_history(History & history) const
 {
   for (auto strength : strengths_) {
@@ -101,28 +94,17 @@
 }
 
 double SlipMultiStrengthSlipRule::strength(const History & history,
-                                      Lattice & L, double T) const
+                                      Lattice & L, double T,
+                                      const History & fixed) const
 {
   double val = 0.0;
   double num = 0.0;
   for (auto strength : strengths_) {
     for (size_t g = 0; g < L.ngroup(); g++) {
       for (size_t i = 0; i < L.nslip(g); i++) {
-        val += strength->hist_to_tau(g, i, history, T);
+        val += strength->hist_to_tau(g, i, history, T, fixed);
         num += 1.0;
       }
-=======
-double SlipStrengthSlipRule::strength(const History & history,
-                                      Lattice & L, double T, 
-                                      const History & fixed) const
-{
-  double val = 0.0;
-  double num = 0.0;
-  for (size_t g = 0; g < L.ngroup(); g++) {
-    for (size_t i = 0; i < L.nslip(g); i++) {
-      val += strength_->hist_to_tau(g, i, history, T, fixed);
-      num += 1.0;
->>>>>>> cc35ddbc
     }
   }
 
@@ -134,15 +116,11 @@
                     Lattice & L, double T, const History & fixed) const
 {
   double tau = L.shear(g, i, Q, stress);
-<<<<<<< HEAD
   std::vector<double> strengths(nstrength());
 
   for (size_t i = 0; i < nstrength(); i++) {
-    strengths[i] = strengths_[i]->hist_to_tau(g, i, history, T);
-  }
-=======
-  double tau_bar = strength_->hist_to_tau(g, i, history, T, fixed);
->>>>>>> cc35ddbc
+    strengths[i] = strengths_[i]->hist_to_tau(g, i, history, T, fixed);
+  }
 
   return sslip(g, i, tau, strengths, T);
 }
@@ -153,14 +131,10 @@
 {
   double tau = L.shear(g, i, Q, stress);  
   Symmetric dtau = L.d_shear(g, i, Q, stress);
-<<<<<<< HEAD
-=======
-  double tau_bar = strength_->hist_to_tau(g, i, history, T, fixed);
->>>>>>> cc35ddbc
 
   std::vector<double> strengths(nstrength());
   for (size_t i = 0; i < nstrength(); i++) {
-    strengths[i] = strengths_[i]->hist_to_tau(g, i, history, T);
+    strengths[i] = strengths_[i]->hist_to_tau(g, i, history, T, fixed);
   }
 
   return d_sslip_dtau(g, i, tau, strengths, T) * dtau;
@@ -172,29 +146,20 @@
 {
   double tau = L.shear(g, i, Q, stress);  
   Symmetric dtau = L.d_shear(g, i, Q, stress);
-<<<<<<< HEAD
+
   std::vector<double> strengths(nstrength());
   for (size_t i = 0; i < nstrength(); i++) {
-    strengths[i] = strengths_[i]->hist_to_tau(g, i, history, T);
+    strengths[i] = strengths_[i]->hist_to_tau(g, i, history, T, fixed);
   }
 
   std::vector<double> dtb = d_sslip_dstrength(g, i, tau, strengths, T);
-=======
-  double tau_bar = strength_->hist_to_tau(g, i, history, T, fixed);
->>>>>>> cc35ddbc
 
   History dhist;
-
-<<<<<<< HEAD
   for (size_t i = 0; i < nstrength(); i++) {
-    History deriv = strengths_[i]->d_hist_to_tau(g, i, history, T);
+    History deriv = strengths_[i]->d_hist_to_tau(g, i, history, T, fixed);
     deriv.scalar_multiply(dtb[i]);
     dhist.add_union(deriv); 
   }
-=======
-  History deriv = strength_->d_hist_to_tau(g, i, history, T, fixed);
-  deriv.scalar_multiply(dtb);
->>>>>>> cc35ddbc
 
   return dhist;
 }
@@ -203,47 +168,41 @@
                     const Orientation & Q, const History & history,
                     Lattice & L, double T, const History & fixed) const
 {
-<<<<<<< HEAD
   History res;
   for (auto strength : strengths_) {
-    res.add_union(strength->hist(stress, Q, history, L, T, *this));
+    res.add_union(strength->hist(stress, Q, history, L, T, *this, fixed));
   }
   return res;
-=======
-  return strength_->hist(stress, Q, history, L, T, *this, fixed);
->>>>>>> cc35ddbc
 }
 
 History SlipMultiStrengthSlipRule::d_hist_rate_d_stress(const Symmetric & stress, 
                     const Orientation & Q, const History & history,
                     Lattice & L, double T, const History & fixed) const
 {
-<<<<<<< HEAD
   History dhist;
   for (auto strength : strengths_) {
-    dhist.add_union(strength->d_hist_d_s(stress, Q, history, L, T, *this));
+    dhist.add_union(strength->d_hist_d_s(stress, Q, history, L, T, *this, fixed));
   }
   return dhist;
-=======
-  return strength_->d_hist_d_s(stress, Q, history, L, T, *this, fixed);
->>>>>>> cc35ddbc
 }
 
 History SlipMultiStrengthSlipRule::d_hist_rate_d_hist(const Symmetric & stress, 
                     const Orientation & Q, const History & history,
                     Lattice & L, double T, const History & fixed) const
 {
-  return strength_->d_hist_d_h(stress, Q, history, L, T, *this, fixed);
-}
-
-bool SlipStrengthSlipRule::use_nye() const
-{
-<<<<<<< HEAD
   History dhist;
   for (auto strength : strengths_) {
-    dhist.add_union(strength->d_hist_d_h(stress, Q, history, L, T, *this));
+    dhist.add_union(strength->d_hist_d_h(stress, Q, history, L, T, *this, fixed));
   }
   return dhist;
+}
+
+bool SlipMultiStrengthSlipRule::use_nye() const
+{
+  for (auto strength : strengths_) {
+    if (strength->use_nye()) return true;
+  }
+  return false;
 }
 
 KinematicPowerLawSlipRule::KinematicPowerLawSlipRule(
@@ -367,9 +326,6 @@
                                                             double T) const
 {
   return {scalar_d_sslip_dstrength(g, i, tau, strengths[0], T)};
-=======
-  return strength_->use_nye();
->>>>>>> cc35ddbc
 }
 
 PowerLawSlipRule::PowerLawSlipRule(std::shared_ptr<SlipHardening> strength,
