#include "slipharden.h"

namespace neml {

<<<<<<< HEAD
History SlipHardening::blank_hist() const
{
  History hist;
  populate_history(hist);
  return hist;
=======
bool SlipHardening::use_nye() const
{
  return false;
>>>>>>> cc35ddbc
}

double SlipSingleHardening::hist_to_tau(
    size_t g, size_t i, const History & history, double T, 
    const History & fixed) const
{
  return hist_map(history, T, fixed);
}

History SlipSingleHardening::d_hist_to_tau(
    size_t g, size_t i, const History & history, double T,
    const History & fixed) const
{
  return d_hist_map(history, T, fixed);
}

SlipSingleStrengthHardening::SlipSingleStrengthHardening(std::string var_name)
  : var_name_(var_name)
{

}

std::vector<std::string> SlipSingleStrengthHardening::varnames() const
{
  return {var_name_};
}

void SlipSingleStrengthHardening::set_varnames(std::vector<std::string> vars)
{
  set_variable(vars[0]);
}

void SlipSingleStrengthHardening::populate_history(History & history) const
{
  history.add<double>(var_name_);
}

void SlipSingleStrengthHardening::init_history(History & history) const
{
  history.get<double>(var_name_) = init_strength();
}

History SlipSingleStrengthHardening::hist(
    const Symmetric & stress, 
    const Orientation & Q, const History & history,
    Lattice & L, double T, const SlipRule & R, 
    const History & fixed) const
{
<<<<<<< HEAD
  History res = blank_hist();
  res.get<double>(var_name_) = hist_rate(stress, Q, history, L, T, R);
=======
  History res = history.copy_blank();
  res.get<double>(var_name_) = hist_rate(stress, Q, history, L, T, R,
                                         fixed);
>>>>>>> cc35ddbc

  return res;
}

History SlipSingleStrengthHardening::d_hist_d_s(
    const Symmetric & stress, 
    const Orientation & Q, const History & history,
    Lattice & L, double T,
    const SlipRule & R, const History & fixed) const
{
  History res = blank_hist().derivative<Symmetric>();
  res.get<Symmetric>(var_name_) = d_hist_rate_d_stress(stress,
                                                               Q, 
                                                               history,L, T, R,
                                                               fixed);
  return res;
}

History SlipSingleStrengthHardening::d_hist_d_h(
    const Symmetric & stress, 
    const Orientation & Q,
    const History & history,
    Lattice & L, 
    double T, const SlipRule & R, 
    const History & fixed) const
{
  History res = history.derivative<History>();
  res.get<double>(var_name_+"_"+var_name_) = d_hist_rate_d_hist(
      stress, Q, history, L, T, R, fixed).get<double>(var_name_);
  return res;
}

double SlipSingleStrengthHardening::hist_map(const History & history, 
                                             double T,
                                             const History & fixed) const
{
  return history.get<double>(var_name_) 
      + static_strength(T) 
      + nye_contribution(fixed, T);
}

History SlipSingleStrengthHardening::d_hist_map(const History & history, 
                                                double T, 
                                                const History & fixed) const
{
  History res = history.derivative<double>();
  res.get<double>(var_name_) = 1.0;
  return res;
}

void SlipSingleStrengthHardening::set_variable(std::string name)
{
  var_name_ = name;
}

double SlipSingleStrengthHardening::nye_contribution(const History & fixed,
                                                     double T) const 
{
  if (not use_nye()) return 0;

  if (fixed.contains("nye")) {
    return nye_part(fixed.get<RankTwo>("nye"), T);
  }
  else {
    return 0.0;
  }
}

double SlipSingleStrengthHardening::nye_part(const RankTwo & nye, double T) const
{
  return 0.0;
}

SumSlipSingleStrengthHardening::SumSlipSingleStrengthHardening(
    std::vector<std::shared_ptr<SlipSingleStrengthHardening>> models)
  :   models_(models)
{
  for (size_t i = 0; i < nmodels(); i++) {
    models_[i]->set_variable("strength"+std::to_string(i));
  }
}

std::vector<std::string> SumSlipSingleStrengthHardening::varnames() const
{
  std::vector<std::string> names;
  
  for (size_t i = 0; i < nmodels(); i++) {
    names.push_back("strength"+std::to_string(i));
  }

  return names;
}

void SumSlipSingleStrengthHardening::set_varnames(std::vector<std::string> vars)
{
  for (size_t i = 0; i < nmodels(); i++) {
    models_[i]->set_variable(vars[i]);
  } 
}

std::string SumSlipSingleStrengthHardening::type()
{
  return "SumSlipSingleStrengthHardening";
}

std::unique_ptr<NEMLObject> SumSlipSingleStrengthHardening::initialize(
    ParameterSet & params)
{
  return neml::make_unique<SumSlipSingleStrengthHardening>(
      params.get_object_parameter_vector<SlipSingleStrengthHardening>("models"));
}

ParameterSet SumSlipSingleStrengthHardening::parameters()
{
  ParameterSet pset(SumSlipSingleStrengthHardening::type());
  
  pset.add_parameter<std::vector<NEMLObject>>("models");

  return pset;
}

void SumSlipSingleStrengthHardening::populate_history(History & history) const
{
  for (size_t i = 0; i < nmodels(); i++) {
    history.add<double>("strength"+std::to_string(i));
  }
}

void SumSlipSingleStrengthHardening::init_history(History & history) const
{
  for (size_t i = 0; i < nmodels(); i++) {
    history.get<double>("strength"+std::to_string(i)) = models_[i]->init_strength();
  }
}

History SumSlipSingleStrengthHardening::hist(
    const Symmetric & stress, 
    const Orientation & Q, const History & history,
    Lattice & L, double T, const SlipRule & R,
    const History & fixed) const
{
  History res = blank_hist();
  for (size_t i = 0; i < nmodels(); i++) {
    res.get<double>("strength"+std::to_string(i)
                    ) = models_[i]->hist_rate(stress, Q, history, L, T, R, 
                                              fixed);
  }

  return res;
}

History SumSlipSingleStrengthHardening::d_hist_d_s(
    const Symmetric & stress, 
    const Orientation & Q, const History & history,
    Lattice & L, double T,
    const SlipRule & R, const History & fixed) const
{
  History res = blank_hist().derivative<Symmetric>();
  for (size_t i = 0; i < nmodels(); i++) {
    res.get<Symmetric>("strength"+std::to_string(i)) = models_[i]->d_hist_rate_d_stress(stress,
                                                               Q, 
                                                               history,L, T, R,
                                                               fixed);
  }
  return res;
}

History SumSlipSingleStrengthHardening::d_hist_d_h(
    const Symmetric & stress, 
    const Orientation & Q,
    const History & history,
    Lattice & L, 
    double T, const SlipRule & R,
    const History & fixed) const
{
  History res = history.derivative<History>();
  for (size_t i = 0; i < nmodels(); i++) {
    History local_hist = models_[i]->d_hist_rate_d_hist(stress, Q, history, L,
                                                        T, R, fixed);
    for (size_t j = 0; j < nmodels(); j++) {
      res.get<double>("strength"+std::to_string(i)+"_strength"+std::to_string(j)) =
          local_hist.get<double>("strength"+std::to_string(j));
    }
  }
  return res;
}

double SumSlipSingleStrengthHardening::hist_map(const History & history, 
                                                double T,
                                                const History & fixed) const
{
  double sum = 0;
  for (size_t i=0; i < nmodels(); i++) {
    sum += history.get<double>("strength"+std::to_string(i)) +
        models_[i]->static_strength(T) + 
        models_[i]->nye_contribution(fixed, T);
  }
  return sum;
}

History SumSlipSingleStrengthHardening::d_hist_map(const History & history, 
                                                   double T,
                                                   const History & fixed) const
{
  History res = history.derivative<double>();
  for (size_t i=0; i < nmodels(); i++) {
    res.get<double>("strength"+std::to_string(i)) = 1.0;
  }
  return res;
}

size_t SumSlipSingleStrengthHardening::nmodels() const
{
  return models_.size();
}

bool SumSlipSingleStrengthHardening::use_nye() const
{
  for (auto model : models_) {
    if (model->use_nye()) return true;
  }
  return false;
}

PlasticSlipHardening::PlasticSlipHardening(std::string var_name) 
  : SlipSingleStrengthHardening(var_name)
{

}

double PlasticSlipHardening::hist_rate(
    const Symmetric & stress, const Orientation & Q,
    const History & history, Lattice & L, double T, const SlipRule & R,
    const History & fixed) const
{
  double strength = history.get<double>(var_name_);
  
  return hist_factor(strength, L, T, fixed) * R.sum_slip(stress, Q, history, L, T,
                                                  fixed);
}

Symmetric PlasticSlipHardening::d_hist_rate_d_stress(
    const Symmetric & stress, const Orientation & Q, 
    const History & history, Lattice & L, double T,
    const SlipRule & R, const History & fixed) const
{
  double strength = history.get<double>(var_name_);
  return hist_factor(strength, L, T, fixed) * R.d_sum_slip_d_stress(stress, Q,
                                                            history, L, T,
                                                            fixed);
}

History PlasticSlipHardening::d_hist_rate_d_hist(
    const Symmetric & stress, const Orientation & Q, 
    const History & history, Lattice & L, double T,
    const SlipRule & R, const History & fixed) const
{
  double var = history.get<double>(var_name_);
  History dhist = R.d_sum_slip_d_hist(stress, Q, history, L, T, fixed);
  dhist.scalar_multiply(hist_factor(var, L, T, fixed));

  dhist.get<double>(var_name_) += d_hist_factor(var, L, T, fixed
                                                ) * R.sum_slip(
                                                    stress, Q, history, L, T, 
                                                    fixed);

  return dhist;
}

VoceSlipHardening::VoceSlipHardening(std::shared_ptr<Interpolate> tau_sat,
                                     std::shared_ptr<Interpolate> b,
                                     std::shared_ptr<Interpolate> tau_0,
                                     std::shared_ptr<Interpolate> k,
                                     std::string var_name) :
    PlasticSlipHardening(var_name), tau_sat_(tau_sat), b_(b), tau_0_(tau_0), 
    k_(k)
{
  
}

std::string VoceSlipHardening::type()
{
  return "VoceSlipHardening";
}

std::unique_ptr<NEMLObject> VoceSlipHardening::initialize(
    ParameterSet & params)
{
  return neml::make_unique<VoceSlipHardening>(
      params.get_object_parameter<Interpolate>("tau_sat"),
      params.get_object_parameter<Interpolate>("b"),
      params.get_object_parameter<Interpolate>("tau_0"),
      params.get_object_parameter<Interpolate>("k"));
}

ParameterSet VoceSlipHardening::parameters()
{
  ParameterSet pset(VoceSlipHardening::type());
  
  pset.add_parameter<NEMLObject>("tau_sat");
  pset.add_parameter<NEMLObject>("b");
  pset.add_parameter<NEMLObject>("tau_0");

  pset.add_optional_parameter<NEMLObject>("k", 
                                    std::make_shared<ConstantInterpolate>(0));

  return pset;
}

double VoceSlipHardening::init_strength() const
{
  return 0.0;
}

double VoceSlipHardening::static_strength(double T) const
{
  return tau_0_->value(T);
}

double VoceSlipHardening::hist_factor(double strength, Lattice & L, 
                                      double T, const History & fixed) const
{
  double tau_sat = tau_sat_->value(T);
  double b = b_->value(T);

  return b * (tau_sat - strength);
}

double VoceSlipHardening::d_hist_factor(double strength, Lattice & L, double T,
                                        const History & fixed) const
{
  double b = b_->value(T);

  return -b;
}

bool VoceSlipHardening::use_nye() const
{
  bool is_constant = true;
  try {
    auto cnst = std::dynamic_pointer_cast<ConstantInterpolate>(k_);
  }
  catch (std::bad_cast e) {
    is_constant = false;
  }

  if (is_constant and (k_->value(0) == 0.0)) {
    return false;
  }
  return true;
}

double VoceSlipHardening::nye_part(const RankTwo & nye, double T) const
{
  return k_->value(T) * sqrt(nye.norm());
}

LinearSlipHardening::LinearSlipHardening(std::shared_ptr<Interpolate> tau0,
                                         std::shared_ptr<Interpolate> k1,
                                         std::shared_ptr<Interpolate> k2,
                                         std::string var_name) :
    PlasticSlipHardening(var_name), tau0_(tau0), k1_(k1), k2_(k2)
{
  
}

std::string LinearSlipHardening::type()
{
  return "LinearSlipHardening";
}

std::unique_ptr<NEMLObject> LinearSlipHardening::initialize(
    ParameterSet & params)
{
  return neml::make_unique<LinearSlipHardening>(
      params.get_object_parameter<Interpolate>("tau0"),
      params.get_object_parameter<Interpolate>("k1"),
      params.get_object_parameter<Interpolate>("k2"));
}

ParameterSet LinearSlipHardening::parameters()
{
  ParameterSet pset(LinearSlipHardening::type());
  
  pset.add_parameter<NEMLObject>("tau0");
  pset.add_parameter<NEMLObject>("k1");
  pset.add_parameter<NEMLObject>("k2");

  return pset;
}

double LinearSlipHardening::init_strength() const
{
  return 0.0;
}

double LinearSlipHardening::static_strength(double T) const
{
  return tau0_->value(T);
}

double LinearSlipHardening::hist_factor(double strength, Lattice & L, 
                                      double T, const History & fixed) const
{
  return k1_->value(T);
}

double LinearSlipHardening::d_hist_factor(double strength, Lattice & L, double T,
                                        const History & fixed) const
{
  return 0;
}

bool LinearSlipHardening::use_nye() const
{
  return true;
}

double LinearSlipHardening::nye_part(const RankTwo & nye, double T) const
{
  return k2_->value(T) * nye.norm();
}

} // namespace neml<|MERGE_RESOLUTION|>--- conflicted
+++ resolved
@@ -2,17 +2,16 @@
 
 namespace neml {
 
-<<<<<<< HEAD
 History SlipHardening::blank_hist() const
 {
   History hist;
   populate_history(hist);
   return hist;
-=======
+}
+
 bool SlipHardening::use_nye() const
 {
   return false;
->>>>>>> cc35ddbc
 }
 
 double SlipSingleHardening::hist_to_tau(
@@ -61,15 +60,9 @@
     Lattice & L, double T, const SlipRule & R, 
     const History & fixed) const
 {
-<<<<<<< HEAD
   History res = blank_hist();
-  res.get<double>(var_name_) = hist_rate(stress, Q, history, L, T, R);
-=======
-  History res = history.copy_blank();
   res.get<double>(var_name_) = hist_rate(stress, Q, history, L, T, R,
                                          fixed);
->>>>>>> cc35ddbc
-
   return res;
 }
 
