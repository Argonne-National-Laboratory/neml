--- conflicted
+++ resolved
@@ -60,18 +60,14 @@
                  const Orientation & Q,
                  const History & history,
                  Lattice & L,
-<<<<<<< HEAD
-                 double T, const SlipRule & R) const = 0;
+                 double T, const SlipRule & R,
+                 const History & fixed) const = 0;
+
+  /// Whether this particular model uses the Nye tensor
+  virtual bool use_nye() const;
 
  protected:
   History blank_hist() const;
-=======
-                 double T, const SlipRule & R,
-                 const History & fixed) const = 0;
-
-  /// Whether this particular model uses the Nye tensor
-  virtual bool use_nye() const;
->>>>>>> cc35ddbc
 };
 
 /// Slip strength rules where all systems share the same strength
