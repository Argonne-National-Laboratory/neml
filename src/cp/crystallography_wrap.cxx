--- conflicted
+++ resolved
@@ -65,15 +65,10 @@
       .def_property_readonly("ntotal", &Lattice::ntotal)
       .def_property_readonly("ngroup", &Lattice::ngroup)
       .def("nslip", &Lattice::nslip)
-<<<<<<< HEAD
-
       .def("characteristic_shear", &Lattice::characteristic_shear)
       .def("slip_type", &Lattice::slip_type)
       .def("reorientation", &Lattice::reorientation)
-
-=======
       .def("flat", &Lattice::flat)
->>>>>>> a5d7a00d
       .def("M", &Lattice::M)
       .def("N", &Lattice::N)
       .def("shear", &Lattice::shear)
