#include "models.h"

#include "math/nemlmath.h"
#include "nemlerror.h"

#include <cassert>
#include <limits>

namespace neml {

// NEMLModel_sd implementation
NEMLModel_sd::NEMLModel_sd(
    std::shared_ptr<LinearElasticModel> emodel,
    std::shared_ptr<Interpolate> alpha, 
    bool truesdell) :
      NEMLModel(), elastic_(emodel), alpha_(alpha),
      truesdell_(truesdell)
{

}

NEMLModel_sd::~NEMLModel_sd()
{

}

int NEMLModel_sd::update_ld_inc(
    const double * const d_np1, const double * const d_n,
    const double * const w_np1, const double * const w_n,
    double T_np1, double T_n,
    double t_np1, double t_n,
    double * const s_np1, const double * const s_n,
    double * const h_np1, const double * const h_n,
    double * const A_np1, double * const B_np1,
    double & u_np1, double u_n,
    double & p_np1, double p_n)
{
  int ier;
  double base_A_np1[36];
  
  double D[6];
  double W[3];
  double dS[6];

  sub_vec(d_np1, d_n, 6, D);
  sub_vec(w_np1, w_n, 3, W);
  
  // If not the Truesdell rate then use the Jaumann rate
  if (not truesdell_) {
    std::fill(D, D+6, 0.0);
  }
  
  ier =  update_sd(d_np1, d_n, T_np1, T_n, t_np1, t_n, &h_np1[nhist()], &h_n[nhist()],
                   &h_np1[0], &h_n[0], base_A_np1, u_np1, u_n, p_np1, p_n);
  if (ier != 0) return ier;

  sub_vec(&h_np1[nhist()], &h_n[nhist()], 6, dS);  
 
  truesdell_update_sym(D, W, s_n, dS, s_np1);

  calc_tangent_(D, W, base_A_np1, s_np1, A_np1, B_np1);

  return ier;
}

size_t NEMLModel_sd::nstore() const
{
  return nhist() + 6;
}

int NEMLModel_sd::init_store(double * const store) const
{
  init_hist(&store[0]);
  std::fill(&store[nhist()], &store[nhist()]+6, 0.0);

  return 0;
}

double NEMLModel_sd::alpha(double T) const
{
  return alpha_->value(T);
}

const std::shared_ptr<const LinearElasticModel> NEMLModel_sd::elastic() const
{
  return elastic_;
}

int NEMLModel_sd::elastic_strains(const double * const s_np1,
                                           double T_np1, 
                                           const double * const h_np1,
                                           double * const e_np1) const
{
  double S[36];
  int ier = elastic_->S(T_np1, S);
  if (ier != SUCCESS) {
    return ier;
  }
  return mat_vec(S, 6, s_np1, 6, e_np1);
}

int NEMLModel_sd::set_elastic_model(std::shared_ptr<LinearElasticModel> emodel)
{
  elastic_ = emodel;
  return 0;
}

int NEMLModel_sd::calc_tangent_(const double * const D, const double * const W,
                                const double * const C, const double * const S,
                                double * const A, double * const B)
{
  int ier;
  double J[81];
  double O[81];

  truesdell_mat(D, W, J);
  ier = invert_mat(J, 9);
  if (ier != 0) return ier;

  truesdell_tangent_outer(S, O);

  double F[81];
  mandel2full(C, F);
  double dL[81];
  mat_mat(9,9,9, F, idsym, dL);

  double T1[81];
  for (int i=0; i<81; i++) T1[i] = dL[i] + O[i];

  double L[81];
  mat_mat(9,9,9, J, T1, L);

  double Dpart[81];
  double Wpart[81];

  mat_mat(9,9,9, L, idsym, Dpart);
  mat_mat(9,9,9, L, idskew, Wpart);

  full2mandel(Dpart, A);
  full2skew(Wpart, B);

  // IMPORTANT TODO: go back and find where you dropped the factor of 2...
  for (int i=0; i<18; i++) B[i] *= 2.0;

  return 0;
}

// NEMLModel_ldi implementation
NEMLModel_ldi::NEMLModel_ldi() :
      NEMLModel()
{

}

NEMLModel_ldi::~NEMLModel_ldi()
{

}

int NEMLModel_ldi::update_sd(
   const double * const e_np1, const double * const e_n,
   double T_np1, double T_n,
   double t_np1, double t_n,
   double * const s_np1, const double * const s_n,
   double * const h_np1, const double * const h_n,
   double * const A_np1,
   double & u_np1, double u_n,
   double & p_np1, double p_n)
{
  double W[3] = {0,0,0};
  double B[18];
  return update_ld_inc(e_np1, e_n, W, W, T_np1, T_n, t_np1, t_n,
                       s_np1, s_n, h_np1, h_n, A_np1, B, u_np1, u_n,
                       p_np1, p_n);
}

size_t NEMLModel_ldi::nstore() const
{
  return nhist();
}

int NEMLModel_ldi::init_store(double * const store) const
{
  init_hist(&store[0]);
  return 0;
}

SubstepModel_sd::SubstepModel_sd(std::shared_ptr<LinearElasticModel> emodel,
                                 std::shared_ptr<Interpolate> alpha,
                                 bool truesdell, 
                                 double rtol, double atol, int miter,
                                 bool verbose, bool linesearch,
                                 int max_divide, bool force_divide) :
    NEMLModel_sd(emodel, alpha, truesdell), 
    rtol_(rtol), atol_(atol), miter_(miter), verbose_(verbose), 
    linesearch_(linesearch), max_divide_(max_divide),
    force_divide_(force_divide)
{

}

int SubstepModel_sd::update_sd(
    const double * const e_np1, const double * const e_n,
    double T_np1, double T_n,
    double t_np1, double t_n,
    double * const s_np1, const double * const s_n,
    double * const h_np1, const double * const h_n,
    double * const A_np1,
    double & u_np1, double u_n,
    double & p_np1, double p_n)
{
// Setup the substep parameters
  int nd = 0;                     // Number of times we subdivided
  int tf = pow(2, max_divide_);   // Total integer step count
  int cm = tf;                    // Attempted integer step (sf = cm/tf)
  int cs = 0;                     // Accumulated steps
  
  // Strain, time, and temperature increments
  double e_diff[6];
  sub_vec(e_np1, e_n, 6, e_diff);
  double T_diff = T_np1 - T_n;
  double t_diff = t_np1 - t_n;

  // Previous subincrement quantities
  double e_past[6];
  std::copy(e_n, e_n+6, e_past);
  double s_past[6];
  std::copy(s_n, s_n+6, s_past);
  double * h_past = new double [nhist()];
  std::copy(h_n, h_n+nhist(), h_past);
  double T_past = T_n;
  double t_past = t_n;
  double u_past = u_n;
  double p_past = p_n;

  // Targets
  double e_next[6];
  double T_next;
  double t_next;
  
  // Storage for the local A matrix
  double * A_inc = new double[nparams() * nparams()];
  double * A_old = new double[nparams() * 6];
  double * A_new = new double[nparams() * 6];
  double * E_inc = new double[nparams() * 6];

  std::fill(A_old, A_old+(nparams()*6), 0.0);

  while (cs < tf) {
    // targets
    double sm = (double) (cs + cm) / (double) tf;
    double sf = (double) cm / (double) tf;
    for (size_t i = 0; i<6; i++) e_next[i] = e_n[i] + sm * e_diff[i];
    T_next = T_n + sm * T_diff;
    t_next = t_n + sm * t_diff;
    
    // Try updating
    int ier = update_step(
        e_next, e_past, T_next, T_past, t_next, t_past, s_np1, s_past,
        h_np1, h_past, A_inc, E_inc, u_np1, u_past, p_np1, p_past);
   
    // For testing we can force subdivision
    if (force_divide_ && (nd < max_divide_)) {
      nd += 1;
      cm /= 2;
      continue;
    }

    // Failed: adapt timestep
    if (ier != SUCCESS) {
      nd += 1;
      if (nd >= max_divide_) return ier;  // Failed entirely
      cm /= 2;
      continue;
    }
    
    // Tangent
    for (size_t i = 0; i < nparams()*6; i++) {
      A_old[i] += E_inc[i] * sf;
    }
    mat_mat(nparams(), 6, nparams(), A_inc, A_old, A_new);
   
    // Succeeded: advance subincrement
    cs += cm;
    std::copy(e_next, e_next+6, e_past);
    std::copy(s_np1, s_np1+6, s_past);
    std::copy(h_np1, h_np1+nhist(), h_past);
    std::copy(A_new, A_new+(nparams()*6), A_old);

    T_past = T_next;
    t_past = t_next;
    u_past = u_np1;
    p_past = p_np1;
  }

  // Extract the leading 6x6 part of the A matrix
  for (size_t i = 0; i < 6; i++) {
    for (size_t j = 0; j < 6; j++) {
      A_np1[CINDEX(i,j,6)] = A_new[CINDEX(i,j,6)];
    }
  }

  delete [] h_past;
  delete [] A_inc;
  delete [] A_old;
  delete [] A_new;
  delete [] E_inc;

  return 0;
}

int SubstepModel_sd::update_step(
    const double * const e_np1, const double * const e_n,
    double T_np1, double T_n,
    double t_np1, double t_n,
    double * const s_np1, const double * const s_n,
    double * const h_np1, const double * const h_n,
    double * const A, double * const E,
    double & u_np1, double u_n,
    double & p_np1, double p_n)
{
  // Setup the trial state
  TrialState * ts = setup(e_np1, e_n, T_np1, T_n, t_np1, t_n, s_n, h_n);

  // Take an elastic step if the model requests it
  if (elastic_step(ts, e_np1, e_n, T_np1, T_n, t_np1, t_n, s_n, h_n)) {
    // Stress increment
    double de[6];
    sub_vec(e_np1, e_n, 6, de);

    double C[36];
    elastic_->C(T_np1, C);
    mat_vec(C, 6, de, 6, s_np1);
    for (size_t i = 0; i < 6; i++) s_np1[i] += s_n[i];
    // History
    std::copy(h_n, h_n+nhist(), h_np1);
    // Jacobian for substepping
    std::fill(A, A+(nparams()*nparams()), 0.0);
    for (size_t i = 0; i < 6; i++) A[CINDEX(i,i,nparams())] = 1.0;

    std::fill(E, E+(nparams()*6), 0.0);
    for (size_t i = 0; i < 6; i++) {
      for (size_t j = 0; j < 6; j++) {
        E[CINDEX(i,j,6)] = C[CINDEX(i,j,6)];
      }
    }

    // Energy and work
    work_and_energy(ts, e_np1, e_n, T_np1, T_n, t_np1, t_n, s_np1, s_n,
                    h_np1, h_n, u_np1, u_n, p_np1, p_n); 
    delete ts;
    return 0;
  }
  
  // Solve the system
  double * x = new double [nparams()]; 
  int ier = solve(this, x, ts, {rtol_, atol_, miter_, verbose_, linesearch_},
                  nullptr, A); // Keep jacobian
  if (ier != SUCCESS) {
    delete [] x;
    delete ts;
    return ier;
  }

  // Invert the Jacobian (or idk, could go in the tangent calc)
  ier = invert_mat(A, nparams());
  if (ier != SUCCESS) {
    delete [] x;
    delete ts;
    return ier;
  }

  // Interpret the x vector as the updated state
  ier = update_internal(x, e_np1, e_n, T_np1, T_n, t_np1, t_n,
                        s_np1, s_n, h_np1, h_n);

  if (ier != SUCCESS) {
    delete [] x;
    delete ts;
    return ier;
  }

  // Get the dE matrix
  ier = strain_partial(ts, e_np1, e_n, T_np1, T_n, t_np1, t_n, s_np1, s_n, h_np1, h_n, E);

  if (ier != SUCCESS) {
    delete [] x;
    delete ts;
    return ier;
  }

  // Update the work and energy
  ier = work_and_energy(ts, e_np1, e_n, T_np1, T_n, t_np1, t_n, 
                        s_np1, s_n, h_np1, h_n, u_np1, u_n,
                        p_np1, p_n);
  delete [] x;
  delete ts;
  if (ier != SUCCESS) return ier;

  return ier;
}

// Implementation of small strain elasticity
SmallStrainElasticity::SmallStrainElasticity(
    std::shared_ptr<LinearElasticModel> elastic,
    std::shared_ptr<Interpolate> alpha,
    bool truesdell) :
    NEMLModel_sd(elastic, alpha, truesdell)
{

}

std::string SmallStrainElasticity::type()
{
  return "SmallStrainElasticity";
}

ParameterSet SmallStrainElasticity::parameters()
{
  ParameterSet pset(SmallStrainElasticity::type());

  pset.add_parameter<NEMLObject>("elastic");

  pset.add_optional_parameter<NEMLObject>("alpha",
                                          std::make_shared<ConstantInterpolate>(0.0));
  pset.add_optional_parameter<bool>("truesdell", true);

  return pset;
}

std::unique_ptr<NEMLObject> SmallStrainElasticity::initialize(ParameterSet & params)
{
  return neml::make_unique<SmallStrainElasticity>(
      params.get_object_parameter<LinearElasticModel>("elastic"),
      params.get_object_parameter<Interpolate>("alpha"),
      params.get_parameter<bool>("truesdell")
      ); 
}

size_t SmallStrainElasticity::nhist() const
{
  return 0;
}

int SmallStrainElasticity::init_hist(double * const hist) const
{
  return 0;
}

int SmallStrainElasticity::update_sd(
       const double * const e_np1, const double * const e_n,
       double T_np1, double T_n,
       double t_np1, double t_n,
       double * const s_np1, const double * const s_n,
       double * const h_np1, const double * const h_n,
       double * const A_np1,
       double & u_np1, double u_n,
       double & p_np1, double p_n)
{
  int ier = elastic_->C(T_np1, A_np1);
  if (ier != SUCCESS) return ier;
  mat_vec(A_np1, 6, e_np1, 6, s_np1);

  // Energy calculation (trapezoid rule)
  double de[6];
  double ds[6];
  sub_vec(e_np1, e_n, 6, de);
  add_vec(s_np1, s_n, 6, ds);
  for (int i=0; i<6; i++) ds[i] /= 2.0;
  u_np1 = u_n + dot_vec(ds, de, 6);
  p_np1 = p_n;

  return 0;
}

// Implementation of perfect plasticity
SmallStrainPerfectPlasticity::SmallStrainPerfectPlasticity(
    std::shared_ptr<LinearElasticModel> elastic,
    std::shared_ptr<YieldSurface> surface,
    std::shared_ptr<Interpolate> ys,
    std::shared_ptr<Interpolate> alpha,
    double rtol, double atol, int miter,
    bool verbose, bool linesearch, int max_divide,
    bool force_divide, bool truesdell) :
      SubstepModel_sd(elastic, alpha, truesdell, rtol, atol, miter, verbose, 
                      linesearch, max_divide, force_divide),
      surface_(surface), ys_(ys)
{

}

std::string SmallStrainPerfectPlasticity::type()
{
  return "SmallStrainPerfectPlasticity";
}

ParameterSet SmallStrainPerfectPlasticity::parameters()
{
  ParameterSet pset(SmallStrainPerfectPlasticity::type());

  pset.add_parameter<NEMLObject>("elastic");
  pset.add_parameter<NEMLObject>("surface");
  pset.add_parameter<NEMLObject>("ys");

  pset.add_optional_parameter<NEMLObject>("alpha",
                                          std::make_shared<ConstantInterpolate>(0.0));
  pset.add_optional_parameter<double>("atol", 1.0e-8);
  pset.add_optional_parameter<double>("rtol", 1.0e-8);
  pset.add_optional_parameter<int>("miter", 50);
  pset.add_optional_parameter<bool>("verbose", false);
  pset.add_optional_parameter<bool>("linesearch", false);
  pset.add_optional_parameter<int>("max_divide", 4);
  pset.add_optional_parameter<bool>("force_divide", false);

  pset.add_optional_parameter<bool>("truesdell", true);

  return pset;
}

std::unique_ptr<NEMLObject> SmallStrainPerfectPlasticity::initialize(ParameterSet & params)
{
  return neml::make_unique<SmallStrainPerfectPlasticity>(
      params.get_object_parameter<LinearElasticModel>("elastic"),
      params.get_object_parameter<YieldSurface>("surface"),
      params.get_object_parameter<Interpolate>("ys"),
      params.get_object_parameter<Interpolate>("alpha"),
      params.get_parameter<double>("rtol"),
      params.get_parameter<double>("atol"),
      params.get_parameter<int>("miter"),
      params.get_parameter<bool>("verbose"),
      params.get_parameter<bool>("linesearch"),
      params.get_parameter<int>("max_divide"),
      params.get_parameter<bool>("force_divide"),
      params.get_parameter<bool>("truesdell")
      ); 
}

size_t SmallStrainPerfectPlasticity::nhist() const
{
  return 0;
}

int SmallStrainPerfectPlasticity::init_hist(double * const hist) const
{
  return 0;
}

TrialState * SmallStrainPerfectPlasticity::setup(
    const double * const e_np1, const double * const e_n,
    double T_np1, double T_n,
    double t_np1, double t_n,
    const double * const s_n,
    const double * const h_n)
{
  SSPPTrialState * tss = new SSPPTrialState();
  make_trial_state(e_np1, e_n, T_np1, T_n, t_np1, T_n,
                          s_n, h_n, *tss);
  return tss;
}

bool SmallStrainPerfectPlasticity::elastic_step(
    const TrialState * ts,
    const double * const e_np1, const double * const e_n,
    double T_np1, double T_n,
    double t_np1, double t_n,
    const double * const s_n,
    const double * const h_n)
{
  const SSPPTrialState * tss = static_cast<const SSPPTrialState*>(ts);
  double fv;
  surface_->f(tss->s_tr, &(tss->ys), T_np1, fv);
  return fv <= 0.0;
}

int SmallStrainPerfectPlasticity::update_internal(
    const double * const x,
    const double * const e_np1, const double * const e_n,
    double T_np1, double T_n,
    double t_np1, double t_n,
    double * const s_np1, const double * const s_n,
    double * const h_np1, const double * const h_n)
{
  std::copy(x, x+6, s_np1);
  return 0;
}

int SmallStrainPerfectPlasticity::strain_partial(
    const TrialState * ts,
    const double * const e_np1, const double * const e_n,
    double T_np1, double T_n,
    double t_np1, double t_n,
    const double * const s_np1, const double * const s_n,
    const double * const h_np1, const double * const h_n,
    double * const de)
{
  const SSPPTrialState * tss = static_cast<const SSPPTrialState*>(ts);
  std::fill(de, de+(6*nparams()), 0.0);

  for (size_t i = 0; i < 6; i++) {
    for (size_t j = 0; j < 6; j++) {
      de[CINDEX(i,j,6)] = tss->C[CINDEX(i,j,6)];
    }
  }

  return 0;
}

int SmallStrainPerfectPlasticity::work_and_energy(
    const TrialState * ts,
    const double * const e_np1, const double * const e_n,
    double T_np1, double T_n,
    double t_np1, double t_n,
    double * const s_np1, const double * const s_n,
    double * const h_np1, const double * const h_n,
    double & u_np1, double u_n,
    double & p_np1, double p_n)
{
  const SSPPTrialState * tss = static_cast<const SSPPTrialState*>(ts);

  // Plastic work calculation
  double ds[6];
  add_vec(s_np1, s_n, 6, ds);

  double ee_np1[6];
  double S[36];
  elastic_->S(T_np1, S);
  mat_vec(S, 6, s_np1, 6, ee_np1);
  
  double dp[6];
  for (size_t i = 0; i < 6; i++) dp[i] = e_np1[i] - ee_np1[i] - tss->ep_n[i];

  p_np1 = p_n + dot_vec(ds, dp, 6) / 2.0;

  // Energy calculation (trapezoid rule)
  double de[6];
  sub_vec(e_np1, e_n, 6, de);
  u_np1 = u_n + dot_vec(ds, de, 6) / 2.0;

  return 0;
}

size_t SmallStrainPerfectPlasticity::nparams() const
{
  return 7;
}

int SmallStrainPerfectPlasticity::init_x(double * const x, TrialState * ts)
{
  SSPPTrialState * tss = static_cast<SSPPTrialState *>(ts);
  std::copy(tss->s_tr, tss->s_tr+6, x);
  x[6] = 0.0;

  return 0;
}

int SmallStrainPerfectPlasticity::RJ(
    const double * const x, TrialState * ts, double * const R,
    double * const J)
{
  SSPPTrialState * tss = static_cast<SSPPTrialState *>(ts);
  const double * const s_np1 = x;
  double dg = x[6];

  // Common things
  double fv;
  int ier = surface_->f(s_np1, &tss->ys, tss->T, fv);
  if (ier != SUCCESS) return ier;

  double df[6];
  ier = surface_->df_ds(s_np1, &tss->ys, tss->T, df);
  if (ier != SUCCESS) return ier;

  double ddf[36];
  ier = surface_->df_dsds(s_np1, &tss->ys, tss->T, ddf);
  if (ier != SUCCESS) return ier;

  // R1
  double T[6];
  for (int i=0; i<6; i++) T[i] = tss->e_np1[i] - tss->ep_n[i] - df[i] * dg;
  mat_vec(tss->C, 6, T, 6, R);
  for (int i=0; i<6; i++) R[i] = s_np1[i] - R[i];
  
  // R2
  R[6] = fv;

  // J11
  double TT[36];
  mat_mat(6, 6, 6, tss->C, ddf, TT);

  for (int i=0; i<6; i++) {
    for (int j=0; j<6; j++) {
      J[CINDEX(i,j,7)] = TT[CINDEX(i,j,6)] * dg;
    }
    J[CINDEX(i,i,7)] += 1.0;
  }

  // J12
  mat_vec(tss->C, 6, df, 6, T);
  for (int i=0; i<6; i++) J[CINDEX(i,6,7)] = T[i];

  // J21
  for (int i=0; i<6; i++) J[CINDEX(6,i,7)] = df[i];

  // J22
  J[CINDEX(6,6,7)] = 0.0;

  return 0;
}

// Getter
double SmallStrainPerfectPlasticity::ys(double T) const 
{
  return ys_->value(T);
}

// Make this public for ease of testing
int SmallStrainPerfectPlasticity::make_trial_state(
    const double * const e_np1, const double * const e_n,
    double T_np1, double T_n, double t_np1, double t_n,
    const double * const s_n, const double * const h_n,
    SSPPTrialState & ts)
{
  ts.ys = -ys_->value(T_np1);
  ts.T = T_np1;
 
  std::copy(e_np1, e_np1+6, ts.e_np1);

  int ier = elastic_->C(T_np1, ts.C);
  if (ier != SUCCESS) return ier;

  double S_n[36];
  ier = elastic_->S(T_n, S_n);
  if (ier != SUCCESS) return ier;
  mat_vec(S_n, 6, s_n, 6, ts.ep_n);
  for (size_t i = 0; i < 6; i++) ts.ep_n[i] = e_n[i] - ts.ep_n[i];

  double de[6];
  sub_vec(e_np1, e_n, 6, de);
  mat_vec(ts.C, 6, de, 6, ts.s_tr);
  for (size_t i = 0; i < 6; i++) ts.s_tr[i] = s_n[i] + ts.s_tr[i];

  return 0;
}

// Implementation of small strain rate independent plasticity
//
SmallStrainRateIndependentPlasticity::SmallStrainRateIndependentPlasticity(
    std::shared_ptr<LinearElasticModel> elastic,
    std::shared_ptr<RateIndependentFlowRule> flow, 
    std::shared_ptr<Interpolate> alpha, bool truesdell,
    double rtol, double atol, int miter, bool verbose, bool linesearch,
    int max_divide, bool force_divide) : 
      SubstepModel_sd(elastic, alpha, truesdell, rtol, atol, miter,
                      verbose, linesearch, max_divide, force_divide),
      flow_(flow)
{

}

std::string SmallStrainRateIndependentPlasticity::type()
{
  return "SmallStrainRateIndependentPlasticity";
}

ParameterSet SmallStrainRateIndependentPlasticity::parameters()
{
  ParameterSet pset(SmallStrainRateIndependentPlasticity::type());

  pset.add_parameter<NEMLObject>("elastic");
  pset.add_parameter<NEMLObject>("flow");

  pset.add_optional_parameter<NEMLObject>("alpha",
                                          std::make_shared<ConstantInterpolate>(0.0));
  pset.add_optional_parameter<bool>("truesdell", true);

  pset.add_optional_parameter<double>("rtol", 1.0e-8);
  pset.add_optional_parameter<double>("atol", 1.0e-8);
  pset.add_optional_parameter<int>("miter", 50);
  pset.add_optional_parameter<bool>("verbose", false);
  pset.add_optional_parameter<bool>("linesearch", false);

  pset.add_optional_parameter<int>("max_divide", 4);
  pset.add_optional_parameter<bool>("force_divide", false);


  return pset;
}

std::unique_ptr<NEMLObject> SmallStrainRateIndependentPlasticity::initialize(ParameterSet & params)
{
  return neml::make_unique<SmallStrainRateIndependentPlasticity>(
      params.get_object_parameter<LinearElasticModel>("elastic"),
      params.get_object_parameter<RateIndependentFlowRule>("flow"),
      params.get_object_parameter<Interpolate>("alpha"),
      params.get_parameter<bool>("truesdell"),
      params.get_parameter<double>("rtol"),
      params.get_parameter<double>("atol"),
      params.get_parameter<int>("miter"),
      params.get_parameter<bool>("verbose"),
      params.get_parameter<bool>("linesearch"),
      params.get_parameter<int>("max_divide"),
      params.get_parameter<bool>("force_divide")
      ); 
}

size_t SmallStrainRateIndependentPlasticity::nhist() const
{
  return flow_->nhist();
}

int SmallStrainRateIndependentPlasticity::init_hist(double * const hist) const
{
  return flow_->init_hist(hist);
}

TrialState * SmallStrainRateIndependentPlasticity::setup(
    const double * const e_np1, const double * const e_n,
    double T_np1, double T_n,
    double t_np1, double t_n,
    const double * const s_n,
    const double * const h_n)
{
  SSRIPTrialState * tss = new SSRIPTrialState();
  make_trial_state(e_np1, e_n, T_np1, T_n, t_np1, T_n,
                          s_n, h_n, *tss);
  return tss;
}

bool SmallStrainRateIndependentPlasticity::elastic_step(
    const TrialState * ts,
    const double * const e_np1, const double * const e_n,
    double T_np1, double T_n,
    double t_np1, double t_n,
    const double * const s_n,
    const double * const h_n)
{
  const SSRIPTrialState * tss = static_cast<const SSRIPTrialState *>(ts);

  double fv;
  flow_->f(tss->s_tr, &tss->h_tr[0], T_np1, fv);
  return fv <= 0.0;
}

int SmallStrainRateIndependentPlasticity::update_internal(
    const double * const x,
    const double * const e_np1, const double * const e_n,
    double T_np1, double T_n,
    double t_np1, double t_n,
    double * const s_np1, const double * const s_n,
    double * const h_np1, const double * const h_n)
{
  std::copy(x, x+6, s_np1);
  std::copy(x+6, x+6+nhist(), h_np1);
  return 0;
}

int SmallStrainRateIndependentPlasticity::strain_partial(
    const TrialState * ts,
    const double * const e_np1, const double * const e_n,
    double T_np1, double T_n,
    double t_np1, double t_n,
    const double * const s_np1, const double * const s_n,
    const double * const h_np1, const double * const h_n,
    double * const de)
{
  const SSRIPTrialState * tss = static_cast<const SSRIPTrialState *>(ts);
  std::fill(de, de+(6*nparams()), 0.0);

  for (size_t i = 0; i < 6; i++) {
    for (size_t j = 0; j < 6; j++) {
      de[CINDEX(i,j,6)] = tss->C[CINDEX(i,j,6)];
    }
  }
  return 0;
}

int SmallStrainRateIndependentPlasticity::work_and_energy(
    const TrialState * ts,
    const double * const e_np1, const double * const e_n,
    double T_np1, double T_n,
    double t_np1, double t_n,
    double * const s_np1, const double * const s_n,
    double * const h_np1, const double * const h_n,
    double & u_np1, double u_n,
    double & p_np1, double p_n)
{
  const SSRIPTrialState * tss = static_cast<const SSRIPTrialState *>(ts);

  // Plastic work calculation
  double ds[6];
  add_vec(s_np1, s_n, 6, ds);

  double ee_np1[6];
  double S[36];
  elastic_->S(T_np1, S);
  mat_vec(S, 6, s_np1, 6, ee_np1);
  
  double  dp[6];
  for (size_t i = 0; i < 6; i++) dp[i] = e_np1[i] - ee_np1[i] - tss->ep_tr[i];

  p_np1 = p_n + dot_vec(ds, dp, 6) / 2.0;

  // Energy calculation (trapezoid rule)
  double de[6];
  sub_vec(e_np1, e_n, 6, de);
  u_np1 = u_n + dot_vec(ds, de, 6) / 2.0;

  return 0;
}

size_t SmallStrainRateIndependentPlasticity::nparams() const
{
  // My convention: plastic strain, history, consistency parameter
  return 6 + flow_->nhist() + 1;
}

int SmallStrainRateIndependentPlasticity::init_x(double * const x, TrialState * ts)
{
  SSRIPTrialState * tss = static_cast<SSRIPTrialState *>(ts);
  std::copy(tss->s_tr, tss->s_tr+6, x);
  std::copy(&tss->h_tr[0], &tss->h_tr[0]+flow_->nhist(), &x[6]);
  x[6+flow_->nhist()] = 0.0; // consistency parameter
  return 0;
}

int SmallStrainRateIndependentPlasticity::RJ(const double * const x, 
                                             TrialState * ts, 
                                             double * const R, double * const J)
{
  SSRIPTrialState * tss = static_cast<SSRIPTrialState *>(ts);

  // Again no idea why the compiler can't do this
  int nh = flow_->nhist();

  // Setup from current state
  const double * const s_np1 = &x[0];
  const double * const alpha  = &x[6];
  const double & dg = x[6+nh];

  // Residual calculation
  double g[6];
  int ier = flow_->g(s_np1, alpha, tss->T, g); 
  std::vector<double> hv(nh);
  double * h = &hv[0];
  ier = flow_->h(s_np1, alpha, tss->T, h);
  double f;
  ier = flow_->f(s_np1, alpha, tss->T, f);
  if (ier != SUCCESS) return ier;

  double R1[6];
  for (int i=0; i<6; i++) {
    R1[i] = tss->e_np1[i] - tss->ep_tr[i] - g[i] * dg;
  }
  mat_vec(tss->C, 6, R1, 6, R);
  for (int i=0; i<6; i++) {
    R[i] = s_np1[i] - R[i];
  }

  for (int i=0; i<nh; i++) {
    R[i+6] = alpha[i] - tss->h_tr[i] - h[i] * dg;
  }
  R[6+nh] = f;

  // Now the jacobian calculation...
  int n = nparams();
  
  // J11
  double gs[36];
  double J11[36];
  ier = flow_->dg_ds(s_np1, alpha, tss->T, gs);
  if (ier != SUCCESS) return ier;
  mat_mat(6, 6, 6, tss->C, gs, J11);
  for (int i=0; i<36; i++) J11[i] = J11[i] * dg;
  for (int i=0; i<6; i++) J11[CINDEX(i,i,6)] += 1.0;

  for (int i=0; i<6; i++) {
    for (int j=0; j<6; j++) {
      J[CINDEX(i,j,n)] = J11[CINDEX(i,j,6)];
    }
  }
  
  // J12
  std::vector<double> gav(6*nh);
  double * ga = &gav[0];
  std::vector<double> J12v(6*nh);
  double * J12 = &J12v[0];
  ier = flow_->dg_da(s_np1, alpha, tss->T, ga);
  if (ier != SUCCESS) return ier;
  mat_mat(6, nh, 6, tss->C, ga, J12);

  for (int i=0; i<6*nh; i++) J12[i] *= dg;
  for (int i=0; i<6; i++) {
    for (int j=0; j < nh; j++) {
      J[CINDEX(i,(j+6),n)] = J12[CINDEX(i,j,nh)];
    }
  }

  // J13
  double J13[6];
  mat_vec(tss->C, 6, g, 6, J13);
  for (int i=0; i<6; i++) {
    J[CINDEX(i,(6+nh),n)] = J13[i];
  }

  // J21
  std::vector<double> J21v(nh*6);
  double * J21 = &J21v[0];
  flow_->dh_ds(s_np1, alpha, tss->T, J21);
  for (int i=0; i<nh*6; i++) J21[i] = J21[i] * dg;
  for (int i=0; i<nh; i++) {
    for (int j=0; j<6; j++) {
      J[CINDEX((i+6),j,n)] = -J21[CINDEX(i,j,6)];
    }
  }

  // J22
  std::vector<double> J22v(nh*nh);
  double * J22 = &J22v[0];
  ier = flow_->dh_da(s_np1, alpha, tss->T, J22);
  if (ier != SUCCESS) return ier;
  for (int i=0; i<nh*nh; i++) J22[i] *= dg;
  for (int i=0; i<nh; i++) J22[CINDEX(i,i,nh)] -= 1.0;
  for (int i=0; i<nh; i++) {
    for (int j=0; j<nh; j++) {
      J[CINDEX((i+6), (j+6), n)] = -J22[CINDEX(i,j,nh)];
    }
  }

  // J23
  for (int i=0; i<nh; i++) {
    J[CINDEX((i+6), (6+nh), n)] = -h[i];
  }

  // J31
  double J31[6];
  ier = flow_->df_ds(s_np1, alpha, tss->T, J31);
  if (ier != SUCCESS) return ier;
  for (int i=0; i<6; i++) {
    J[CINDEX((6+nh), i, n)] = J31[i];
  }

  // J32
  std::vector<double> J32v(nh);
  double * J32 = &J32v[0];
  ier = flow_->df_da(s_np1, alpha, tss->T, J32);
  if (ier != SUCCESS) return ier;
  for (int i=0; i<nh; i++) {
    J[CINDEX((6+nh), (i+6), n)] = J32[i];
  }

  // J33
  J[CINDEX((6+nh), (6+nh), n)] = 0.0;
  
  return 0;
}

const std::shared_ptr<const LinearElasticModel> SmallStrainRateIndependentPlasticity::elastic() const
{
  return elastic_;
}

int SmallStrainRateIndependentPlasticity::make_trial_state(
    const double * const e_np1, const double * const e_n,
    double T_np1, double T_n, double t_np1, double t_n,
    const double * const s_n, const double * const h_n,
    SSRIPTrialState & ts)
{
  // Save e_np1
  std::copy(e_np1, e_np1+6, ts.e_np1);
  // ep_tr = ep_n
  double S_n[36];
  double ee_n[6];
  int ier = elastic_->S(T_n, S_n);
  if (ier != SUCCESS) return ier;

  mat_vec(S_n, 6, s_n, 6, ee_n);
  sub_vec(e_n, ee_n, 6, ts.ep_tr);

  ts.h_tr.resize(flow_->nhist());
  std::copy(h_n, h_n+nhist(), ts.h_tr.begin());
  // Calculate the trial stress
  double ee[6];
  sub_vec(e_np1, ts.ep_tr, 6, ee);
  ier = elastic_->C(T_np1, ts.C);
  if (ier != SUCCESS) return ier;

  mat_vec(ts.C, 6, ee, 6, ts.s_tr);
  // Store temp
  ts.T = T_np1;
  return 0;
}

// Implement creep + plasticity
// Implementation of small strain rate independent plasticity
//
SmallStrainCreepPlasticity::SmallStrainCreepPlasticity(
    std::shared_ptr<LinearElasticModel> elastic,
    std::shared_ptr<NEMLModel_sd> plastic,
    std::shared_ptr<CreepModel> creep,
    std::shared_ptr<Interpolate> alpha, double rtol, double atol,
    int miter, bool verbose, bool linesearch, double sf, bool truesdell) :
      NEMLModel_sd(elastic, alpha, truesdell),
      plastic_(plastic), creep_(creep), rtol_(rtol), atol_(atol), sf_(sf),
      miter_(miter), verbose_(verbose), linesearch_(linesearch)
{

}

std::string SmallStrainCreepPlasticity::type()
{
  return "SmallStrainCreepPlasticity";
}

ParameterSet SmallStrainCreepPlasticity::parameters()
{
  ParameterSet pset(SmallStrainCreepPlasticity::type());

  pset.add_parameter<NEMLObject>("elastic");
  pset.add_parameter<NEMLObject>("plastic");
  pset.add_parameter<NEMLObject>("creep");

  pset.add_optional_parameter<NEMLObject>("alpha",
                                          std::make_shared<ConstantInterpolate>(0.0));
  pset.add_optional_parameter<double>("atol", 1.0e-10);
  pset.add_optional_parameter<int>("miter", 50);
  pset.add_optional_parameter<bool>("verbose", false);
  pset.add_optional_parameter<double>("sf", 1.0e6);
  pset.add_optional_parameter<double>("rtol", 1.0e-12);
  pset.add_optional_parameter<bool>("linesearch", true); // Note this

  pset.add_optional_parameter<bool>("truesdell", true);

  return pset;
}

std::unique_ptr<NEMLObject> SmallStrainCreepPlasticity::initialize(ParameterSet & params)
{
  return neml::make_unique<SmallStrainCreepPlasticity>(
      params.get_object_parameter<LinearElasticModel>("elastic"),
      params.get_object_parameter<NEMLModel_sd>("plastic"),
      params.get_object_parameter<CreepModel>("creep"),
      params.get_object_parameter<Interpolate>("alpha"),
      params.get_parameter<double>("rtol"),
      params.get_parameter<double>("atol"),
      params.get_parameter<int>("miter"),
      params.get_parameter<bool>("verbose"),
      params.get_parameter<bool>("linesearch"),
      params.get_parameter<double>("sf"),
      params.get_parameter<bool>("truesdell")
      ); 
}

size_t SmallStrainCreepPlasticity::nhist() const
{
  // The elastic-plastic strain + the plastic model history
  return plastic_->nhist() + 6;
}

int SmallStrainCreepPlasticity::init_hist(double * const hist) const
{
  std::fill(hist, hist+6, 0.0);
  return plastic_->init_hist(&hist[6]);
}

int SmallStrainCreepPlasticity::update_sd(
       const double * const e_np1, const double * const e_n,
       double T_np1, double T_n,
       double t_np1, double t_n,
       double * const s_np1, const double * const s_n,
       double * const h_np1, const double * const h_n,
       double * const A_np1,
       double & u_np1, double u_n,
       double & p_np1, double p_n)
{

  // Solve the system to get the update
  SSCPTrialState ts;
  int ier = make_trial_state(e_np1, e_n, T_np1, T_n, t_np1, t_n, s_n, h_n, ts);
  if (ier != SUCCESS) return ier;

  std::vector<double> xv(nparams());
  double * x = &xv[0];
  ier = solve(this, x, &ts, {rtol_, atol_, miter_, verbose_, linesearch_});
  if (ier != 0) return ier;

  // Store the ep strain
  std::copy(x, x+6, h_np1);

  // Do the plastic update to get the new history and stress
  double A[36];
  ier =  plastic_->update_sd(x, ts.ep_strain, T_np1, T_n,
                             t_np1, t_n, s_np1, s_n,
                             &h_np1[6], &h_n[6],
                             A, u_np1, u_n, p_np1, p_n);
  if (ier != 0) return ier;

  // Do the creep update to get a tangent component
  double creep_old[6];
  double creep_new[6];
  double B[36];
  for (int i=0; i<6; i++) {
    creep_old[i] = e_n[i] - ts.ep_strain[i];
  }
  ier = creep_->update(s_np1, creep_new, creep_old, T_np1, T_n,
                 t_np1, t_n, B);
  if (ier != 0) return ier;

  // Form the relatively simple tangent
  ier = form_tangent_(A, B, A_np1);
  if (ier != 0) return ier;

  // Energy calculation (trapezoid rule)
  double de[6];
  double ds[6];
  sub_vec(e_np1, e_n, 6, de);
  add_vec(s_np1, s_n, 6, ds);
  u_np1 = u_n + dot_vec(ds, de, 6) / 2.0;
  
  // Extra dissipation from the creep material
  double dec[6];
  sub_vec(creep_new, creep_old, 6, dec);
  p_np1 += dot_vec(ds, dec, 6) / 2.0;
  
  return 0;
}

size_t SmallStrainCreepPlasticity::nparams() const
{
  // Just the elastic-plastic strain
  return 6;
}

int SmallStrainCreepPlasticity::init_x(double * const x, TrialState * ts)
{
  SSCPTrialState * tss = static_cast<SSCPTrialState*>(ts);

  // Start out at last step's value
  std::copy(tss->ep_strain, tss->ep_strain + 6, x);
  
  return 0;
}

int SmallStrainCreepPlasticity::RJ(const double * const x, TrialState * ts, 
                                   double * const R, double * const J)
{
  SSCPTrialState * tss = static_cast<SSCPTrialState*>(ts);

  int ier;

  // First update the elastic-plastic model
  double s_np1[6];
  double A_np1[36];
  std::vector<double> h_np1;
  h_np1.resize(plastic_->nhist());
  double u_np1, u_n;
  double p_np1, p_n;
  u_n = 0.0;
  p_n = 0.0;

  double * hist = (h_np1.empty() ? nullptr : &h_np1[0]);
  double * hist_tss = (tss->h_n.empty() ? nullptr : &(tss->h_n[0]));

  ier = plastic_->update_sd(x, tss->ep_strain, tss->T_np1, tss->T_n,
                      tss->t_np1, tss->t_n, s_np1, tss->s_n,
                      hist, hist_tss, A_np1,
                      u_np1, u_n, p_np1, p_n);
  if (ier != 0) return ier;

  // Then update the creep strain
  double creep_old[6];
  double creep_new[6];
  double B[36];
  for (int i=0; i<6; i++) {
    creep_old[i] = tss->e_n[i] - tss->ep_strain[i];
  }
  ier = creep_->update(s_np1, creep_new, creep_old, tss->T_np1, tss->T_n,
                 tss->t_np1, tss->t_n, B);
  if (ier != 0) return ier;

  // Form the residual
  for (int i=0; i<6; i++) {
    R[i] = (x[i] + creep_new[i] - tss->e_np1[i]) * sf_;
  }
  
  // The Jacobian is a straightforward combination of the two derivatives
  ier = mat_mat(6, 6, 6, B, A_np1, J);
  for (int i=0; i<6; i++) J[CINDEX(i,i,6)] += 1.0;
  for (int i=0; i<36; i++) J[i] *= sf_;

  return ier;
}

int SmallStrainCreepPlasticity::make_trial_state(
    const double * const e_np1, const double * const e_n,
    double T_np1, double T_n, double t_np1, double t_n,
    const double * const s_n, const double * const h_n,
    SSCPTrialState & ts)
{
  int nh = plastic_->nhist();
  ts.h_n.resize(nh);

  std::copy(e_np1, e_np1+6, ts.e_np1);
  std::copy(e_n, e_n+6, ts.e_n);
  std::copy(s_n, s_n+6, ts.s_n);
  ts.T_n = T_n;
  ts.T_np1 = T_np1;
  ts.t_n = t_n;
  ts.t_np1 = t_np1;
  std::copy(h_n + 6, h_n + 6 + nh, ts.h_n.begin());

  std::copy(h_n, h_n+6, ts.ep_strain);

  return 0;
}

int SmallStrainCreepPlasticity::form_tangent_(
    double * const A, double * const B, double * const A_np1)
{
  // Okay, what we really want to do is
  // (A^-1 + B)^-1
  // BUT A can be singular (i.e. if it's perfectly plastic)
  // The suspicion is that the whole thing probably isn't singular
  // even if A is.
  //
  // It turns out there is a formula for the inverse of the sum of two
  // matrices in Henderson and Searle (1981):
  // (A+B)^-1 = A^-1 - A^-1 B (I + A^-1 B)^-1 A^-1
  // which does not require *B* to be nonsingular
  // This reduces to
  // A - A B (I + A B)^-1 A
  // for our case, but of course it's not necessarily correct as our
  // A may be singular.
  //
  // That said, it seems to work quite nicely.
  //
  double C[36];
  mat_mat(6,6,6,A,B,C);
  for (int i=0; i<6; i++) C[CINDEX(i,i,6)] += 1.0;
  int ier = invert_mat(C, 6);
  if (ier != SUCCESS) return ier;

  double D[36];
  mat_mat(6,6,6,C,A,D);
  mat_mat(6,6,6,B,D,C);
  mat_mat(6,6,6,A,C,D);

  std::copy(A,A+36,A_np1);
  for (int i=0; i<36; i++) A_np1[i] -= D[i];

  return 0;
}

int SmallStrainCreepPlasticity::set_elastic_model(std::shared_ptr<LinearElasticModel> emodel)
{
  elastic_ = emodel;
  return plastic_->set_elastic_model(emodel);
}

// Start general integrator implementation
GeneralIntegrator::GeneralIntegrator(std::shared_ptr<LinearElasticModel> elastic,
                                     std::shared_ptr<GeneralFlowRule> rule,
                                     std::shared_ptr<Interpolate> alpha,
<<<<<<< HEAD
                                     bool truesdell, double tol, int miter,
                                     bool verbose, int max_divide,
                                     bool force_divide, bool skip_first) :
    SubstepModel_sd(elastic, alpha, truesdell, tol, miter, verbose, max_divide,
                    force_divide),
    rule_(rule), skip_first_(skip_first)
=======
                                     bool truesdell, double rtol, double atol,
                                     int miter, bool verbose, bool linesearch,
                                     int max_divide, bool force_divide) :
    SubstepModel_sd(elastic, alpha, truesdell, rtol, atol, miter, verbose, 
                    linesearch, max_divide, force_divide),
    rule_(rule)
>>>>>>> 23dd2cdb
{

}

std::string GeneralIntegrator::type()
{
  return "GeneralIntegrator";
}

ParameterSet GeneralIntegrator::parameters()
{
  ParameterSet pset(GeneralIntegrator::type());

  pset.add_parameter<NEMLObject>("elastic");
  pset.add_parameter<NEMLObject>("rule");

  pset.add_optional_parameter<NEMLObject>("alpha",
                                          std::make_shared<ConstantInterpolate>(0.0));
  pset.add_optional_parameter<bool>("truesdell", true);
  
  pset.add_optional_parameter<double>("rtol", 1.0e-8);
  pset.add_optional_parameter<double>("atol", 1.0e-8);
  pset.add_optional_parameter<int>("miter", 50);
  pset.add_optional_parameter<bool>("verbose", false);
  pset.add_optional_parameter<bool>("linesearch", false);
  pset.add_optional_parameter<int>("max_divide", 4);
  pset.add_optional_parameter<bool>("force_divide", false);
  pset.add_optional_parameter<bool>("skip_first_step", false);

  return pset;
}

std::unique_ptr<NEMLObject> GeneralIntegrator::initialize(ParameterSet & params)
{
  return neml::make_unique<GeneralIntegrator>(
      params.get_object_parameter<LinearElasticModel>("elastic"),
      params.get_object_parameter<GeneralFlowRule>("rule"),
      params.get_object_parameter<Interpolate>("alpha"),
      params.get_parameter<bool>("truesdell"),
      params.get_parameter<double>("rtol"),
      params.get_parameter<double>("atol"),
      params.get_parameter<int>("miter"),
      params.get_parameter<bool>("verbose"),
      params.get_parameter<bool>("linesearch"),
      params.get_parameter<int>("max_divide"),
      params.get_parameter<bool>("force_divide"),
      params.get_parameter<bool>("skip_first_step")
      ); 
}

TrialState * GeneralIntegrator::setup(
    const double * const e_np1, const double * const e_n,
    double T_np1, double T_n,
    double t_np1, double t_n,
    const double * const s_n,
    const double * const h_n)
{
  GITrialState * tss = new GITrialState();
  make_trial_state(e_np1, e_n, T_np1, T_n, t_np1, t_n, 
                   s_n, h_n, *tss);
  return tss;
}

bool GeneralIntegrator::elastic_step(
    const TrialState * ts,
    const double * const e_np1, const double * const e_n,
    double T_np1, double T_n,
    double t_np1, double t_n,
    const double * const s_n,
    const double * const h_n)
{
  double de[6];
  sub_vec(e_np1, e_n, 6, de);
  
  double dt = t_np1 - t_n;

  if (dt < std::numeric_limits<double>::epsilon()) {
    return true;
  }

  return false;
}

int GeneralIntegrator::update_internal(
    const double * const x,
    const double * const e_np1, const double * const e_n,
    double T_np1, double T_n,
    double t_np1, double t_n,
    double * const s_np1, const double * const s_n,
    double * const h_np1, const double * const h_n)
{
  std::copy(x, x+6, s_np1);
  std::copy(x+6, x+6+nhist(), h_np1);

  return 0;
}

int GeneralIntegrator::strain_partial(
    const TrialState * ts,
    const double * const e_np1, const double * const e_n,
    double T_np1, double T_n,
    double t_np1, double t_n,
    const double * const s_np1, const double * const s_n,
    const double * const h_np1, const double * const h_n,
    double * de)
{
  const GITrialState * tss = static_cast<const GITrialState*>(ts);
  
  double * estress = new double [6*6];

  int ier = rule_->ds_de(s_np1, h_np1, tss->e_dot, tss->T, tss->Tdot, estress);
  
  for (size_t i = 0; i < 6; i++) {
    for (size_t j = 0; j < 6; j++) {
      de[CINDEX(i,j,6)] = estress[CINDEX(i,j,6)];
    }
  }

  delete [] estress;

  if (ier != SUCCESS) return ier;

  double * ehist = new double [6*nhist()];

  ier = rule_->da_de(s_np1, h_np1, tss->e_dot, tss->T, tss->Tdot, ehist);
  for (size_t i = 0; i < nhist(); i++) {
    for (size_t j = 0; j < 6; j++) {
      de[CINDEX((i+6),j,6)] = ehist[CINDEX(i,j,6)];
    }
  }

  delete [] ehist;

  return ier;
}

int GeneralIntegrator::work_and_energy(
    const TrialState * ts,
    const double * const e_np1, const double * const e_n,
    double T_np1, double T_n,
    double t_np1, double t_n,
    double * const s_np1, const double * const s_n,
    double * const h_np1, const double * const h_n,
    double & u_np1, double u_n,
    double & p_np1, double p_n)
{
  const GITrialState * tss = static_cast<const GITrialState *>(ts);

  // Energy calculation (trapezoid rule)
  double de[6];
  double ds[6];
  sub_vec(e_np1, e_n, 6, de);
  add_vec(s_np1, s_n, 6, ds);
  for (int i=0; i<6; i++) ds[i] /= 2.0;
  u_np1 = u_n + dot_vec(ds, de, 6);

  // Need a special call
  double p_dot_np1;
  rule_->work_rate(s_np1, h_np1, tss->e_dot, T_np1, tss->Tdot, p_dot_np1);
  double p_dot_n;
  rule_->work_rate(s_n, h_n, tss->e_dot, T_n, tss->Tdot, p_dot_n);
  p_np1 = p_n + (p_dot_np1 + p_dot_n)/2.0 * tss->dt;

  return 0;
}

size_t GeneralIntegrator::nhist() const
{
  return rule_->nhist();
}

int GeneralIntegrator::init_hist(double * const hist) const
{
  return rule_->init_hist(hist);
}

size_t GeneralIntegrator::nparams() const
{
  return 6 + nhist();
}

int GeneralIntegrator::init_x(double * const x, TrialState * ts)
{
  GITrialState * tss = static_cast<GITrialState*>(ts);
  std::copy(tss->s_guess, tss->s_guess+6, x);
  std::copy(tss->h_n.begin(), tss->h_n.end(), &x[6]);

  rule_->override_guess(x);

  return 0;
}

int GeneralIntegrator::RJ(const double * const x, TrialState * ts,
                          double * const R, double * const J)
{
  GITrialState * tss = static_cast<GITrialState*>(ts);

  // Setup
  const double * s_np1 = x;
  const double * const h_np1 = &x[6];
  
  // Helps with vectorization
  // Really as I declared both const this shouldn't be necessary but hey
  // I don't design optimizing compilers for a living
  int nhist = this->nhist();
  int nparams = this->nparams();

  // Residual calculation
  int ier = rule_->s(s_np1, h_np1, tss->e_dot, tss->T, tss->Tdot, R);
  if (ier != SUCCESS) return ier;
  for (int i=0; i<6; i++) {
    R[i] = s_np1[i] - tss->s_n[i] - R[i] * tss->dt;
  }
  ier = rule_->a(s_np1, h_np1, tss->e_dot, tss->T, tss->Tdot, &R[6]);
  if (ier != SUCCESS) return ier;
  for (int i=0; i<nhist; i++) {
    R[i+6] = h_np1[i] - tss->h_n[i] - R[i+6] * tss->dt;
  }

  // Jacobian calculation
  double J11[36];
  ier = rule_->ds_ds(s_np1, h_np1, tss->e_dot, tss->T, tss->Tdot, J11);
  if (ier != SUCCESS) return ier;
  for (int i=0; i<36; i++) J11[i] *= tss->dt;
  for (int i=0; i<6; i++) J11[CINDEX(i,i,6)] -= 1.0;
  for (int i=0; i<6; i++) {
    for (int j=0; j<6; j++) {
      J[CINDEX(i,j,nparams)] = -J11[CINDEX(i,j,6)];
    }
  }
  
  std::vector<double> J12v(6*nhist);
  double * J12 = &J12v[0];
  ier = rule_->ds_da(s_np1, h_np1, tss->e_dot, tss->T, tss->Tdot, J12);
  if (ier != SUCCESS) return ier;
  for (int i=0; i<6; i++) {
    for (int j=0; j<nhist; j++) {
      J[CINDEX(i,(j+6),nparams)] = -J12[CINDEX(i,j,nhist)] * tss->dt;
    }
  }
  
  std::vector<double> J21v(nhist*6);
  double * J21 = &J21v[0];
  ier = rule_->da_ds(s_np1, h_np1, tss->e_dot, tss->T, tss->Tdot, J21);
  if (ier != SUCCESS) return ier;
  for (int i=0; i<nhist; i++) {
    for (int j=0; j<6; j++) {
      J[CINDEX((i+6),j,nparams)] = -J21[CINDEX(i,j,6)] * tss->dt;
    }
  }
  
  std::vector<double> J22v(nhist*nhist);
  double * J22 = &J22v[0];
  ier = rule_->da_da(s_np1, h_np1, tss->e_dot, tss->T, tss->Tdot, J22);
  if (ier != SUCCESS) return ier;

  // More vectorization
  double dt = tss->dt;
  for (int i=0; i<nhist*nhist; i++) J22[i] *= dt;
  for (int i=0; i<nhist; i++) J22[CINDEX(i,i,nhist)] -= 1.0;

  for (int i=0; i<nhist; i++) {
    for (int j=0; j<nhist; j++) {
      J[CINDEX((i+6),(j+6),nparams)] = -J22[CINDEX(i,j,nhist)];
    }
  }
  
  return 0;
}


int GeneralIntegrator::make_trial_state(
    const double * const e_np1, const double * const e_n,
    double T_np1, double T_n, double t_np1, double t_n,
    const double * const s_n, const double * const h_n,
    GITrialState & ts)
{
  // Basic
  ts.dt = t_np1 - t_n;
  ts.T = T_np1;

  // Rates, looking out for divide-by-zero
  if (ts.dt > 0.0) {
    ts.Tdot = (T_np1 - T_n) / ts.dt;
    for (int i=0; i<6; i++) {
      ts.e_dot[i] = (e_np1[i] - e_n[i]) / ts.dt;
    }
  }
  else {
    ts.Tdot = 0.0;
    std::fill(ts.e_dot, ts.e_dot+6, 0.0);
  }
  
  // Last stress
  std::copy(s_n, s_n+6, ts.s_n);

  // Last history
  ts.h_n.resize(nhist());
  std::copy(h_n, h_n+nhist(), ts.h_n.begin());

  // Elastic guess
  double C[36];
  elastic_->C(T_np1, C);
  double de[6];
  sub_vec(e_np1, e_n, 6, de);
  mat_vec(C, 6, de, 6, ts.s_guess);
  add_vec(ts.s_guess, s_n, 6, ts.s_guess);

  // Special logic...
  if ((t_n == 0.0) && (skip_first_))
    std::copy(s_n, s_n+6, ts.s_guess);

  return 0;
}

int GeneralIntegrator::set_elastic_model(std::shared_ptr<LinearElasticModel> emodel)
{
  elastic_ = emodel;
  return rule_->set_elastic_model(emodel);
}

// Start KMRegimeModel
KMRegimeModel::KMRegimeModel(std::shared_ptr<LinearElasticModel> emodel,
                             std::vector<std::shared_ptr<NEMLModel_sd>> models,
                             std::vector<double> gs,
                             double kboltz, double b, double eps0,
                             std::shared_ptr<Interpolate> alpha, 
                             bool truesdell) :
    NEMLModel_sd(emodel, alpha, truesdell), models_(models), gs_(gs),
    kboltz_(kboltz), b_(b), eps0_(eps0)
{

}

std::string KMRegimeModel::type()
{
  return "KMRegimeModel";
}

ParameterSet KMRegimeModel::parameters()
{
  ParameterSet pset(KMRegimeModel::type());

  pset.add_parameter<NEMLObject>("elastic");
  pset.add_parameter<std::vector<NEMLObject>>("models");
  pset.add_parameter<std::vector<double>>("gs");
  pset.add_parameter<double>("kboltz");
  pset.add_parameter<double>("b");
  pset.add_parameter<double>("eps0");

  pset.add_optional_parameter<NEMLObject>("alpha",
                                          std::make_shared<ConstantInterpolate>(0.0));

  pset.add_optional_parameter<bool>("truesdell", true);

  return pset;
}

std::unique_ptr<NEMLObject> KMRegimeModel::initialize(ParameterSet & params)
{
  return neml::make_unique<KMRegimeModel>(
      params.get_object_parameter<LinearElasticModel>("elastic"),
      params.get_object_parameter_vector<NEMLModel_sd>("models"),
      params.get_parameter<std::vector<double>>("gs"),
      params.get_parameter<double>("kboltz"),
      params.get_parameter<double>("b"),
      params.get_parameter<double>("eps0"),
      params.get_object_parameter<Interpolate>("alpha"),
      params.get_parameter<bool>("truesdell")
      ); 
}

int KMRegimeModel::update_sd(
    const double * const e_np1, const double * const e_n,
    double T_np1, double T_n,
    double t_np1, double t_n,
    double * const s_np1, const double * const s_n,
    double * const h_np1, const double * const h_n,
    double * const A_np1,
    double & u_np1, double u_n,
    double & p_np1, double p_n)
{
  // Calculate activation energy
  double g = activation_energy_(e_np1, e_n, T_np1, t_np1, t_n);

  // Note this relies on everything being sorted.  You probably want to
  // error check at some point
  for (size_t i=0; i<gs_.size(); i++) {
    if (g < gs_[i]) {
      return models_[i]->update_sd(e_np1, e_n, T_np1, T_n, t_np1, t_n, 
                                   s_np1, s_n, h_np1, h_n, A_np1, u_np1, u_n,
                                   p_np1, p_n);
    }
  }
  return models_.back()->update_sd(e_np1, e_n, T_np1, T_n, t_np1, t_n,
                                   s_np1, s_n, h_np1, h_n, A_np1, u_np1, u_n,
                                   p_np1, p_n);
}

size_t KMRegimeModel::nhist() const
{
  return models_[0]->nhist();
}

int KMRegimeModel::init_hist(double * const hist) const
{
  return models_[0]->init_hist(hist);
}

double KMRegimeModel::activation_energy_(const double * const e_np1, 
                                         const double * const e_n,
                                         double T_np1,
                                         double t_np1, double t_n)
{
  double dt = t_np1 - t_n;

  double de[6];
  sub_vec(e_np1, e_n, 6, de);
  for (int i=0; i<6; i++) de[i] /= dt;
  double rate = sqrt(2.0/3.0) * norm2_vec(de, 6);
  double mu = elastic_->G(T_np1);
  
  return kboltz_ * T_np1 / (mu* pow(b_, 3.0)) * log(eps0_ / rate);
}

int KMRegimeModel::set_elastic_model(std::shared_ptr<LinearElasticModel> emodel)
{
  elastic_ = emodel;
  int ier;
  for (auto it = models_.begin(); it != models_.end(); ++it) {
    ier = (*it)->set_elastic_model(emodel);
    if (ier != SUCCESS) return ier;
  }
  return 0;
}

} // namespace neml<|MERGE_RESOLUTION|>--- conflicted
+++ resolved
@@ -1360,21 +1360,13 @@
 GeneralIntegrator::GeneralIntegrator(std::shared_ptr<LinearElasticModel> elastic,
                                      std::shared_ptr<GeneralFlowRule> rule,
                                      std::shared_ptr<Interpolate> alpha,
-<<<<<<< HEAD
-                                     bool truesdell, double tol, int miter,
-                                     bool verbose, int max_divide,
-                                     bool force_divide, bool skip_first) :
-    SubstepModel_sd(elastic, alpha, truesdell, tol, miter, verbose, max_divide,
-                    force_divide),
-    rule_(rule), skip_first_(skip_first)
-=======
                                      bool truesdell, double rtol, double atol,
                                      int miter, bool verbose, bool linesearch,
-                                     int max_divide, bool force_divide) :
+                                     int max_divide, bool force_divide,
+                                     bool skip_first) :
     SubstepModel_sd(elastic, alpha, truesdell, rtol, atol, miter, verbose, 
                     linesearch, max_divide, force_divide),
-    rule_(rule)
->>>>>>> 23dd2cdb
+    rule_(rule), skip_first_(skip_first)
 {
 
 }
