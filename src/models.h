--- conflicted
+++ resolved
@@ -629,14 +629,10 @@
   GeneralIntegrator(std::shared_ptr<LinearElasticModel> elastic,
                     std::shared_ptr<GeneralFlowRule> rule,
                     std::shared_ptr<Interpolate> alpha,
-<<<<<<< HEAD
-                    bool truesdell, double tol, int miter, bool verbose,
-                    int max_divide, bool force_divide, bool skip_first);
-=======
                     bool truesdell, double rtol, double atol,
                     int miter, bool verbose, bool linesearch,
-                    int max_divide, bool force_divide);
->>>>>>> 23dd2cdb
+                    int max_divide, bool force_divide,
+                    bool skip_first);
 
   /// Type for the object system
   static std::string type();
